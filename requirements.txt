jsonschema ==4.19.1
<<<<<<< HEAD
ops ==2.7.0
pydantic ==1.10.12
=======
ops ==2.6.0
pydantic ==1.10.13
>>>>>>> 4a0c3d06
requests == 2.31.0
cosl ==0.0.7<|MERGE_RESOLUTION|>--- conflicted
+++ resolved
@@ -1,10 +1,5 @@
 jsonschema ==4.19.1
-<<<<<<< HEAD
 ops ==2.7.0
-pydantic ==1.10.12
-=======
-ops ==2.6.0
 pydantic ==1.10.13
->>>>>>> 4a0c3d06
 requests == 2.31.0
 cosl ==0.0.7