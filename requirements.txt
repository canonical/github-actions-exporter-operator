--- conflicted
+++ resolved
@@ -1,10 +1,5 @@
-<<<<<<< HEAD
-jsonschema ==4.19.1
-ops ==2.8.0
-=======
 jsonschema ==4.20.0
-ops ==2.7.0
->>>>>>> 926f63eb
+ops ==2.9.0
 pydantic ==1.10.13
 requests == 2.31.0
 cosl ==0.0.7