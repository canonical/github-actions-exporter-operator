jsonschema ==4.23.0
<<<<<<< HEAD
ops ==2.17.0
pydantic ==1.10.18
=======
ops ==2.16.1
pydantic ==1.10.19
>>>>>>> fe5e28c3
requests ==2.32.3
cosl ==0.0.41<|MERGE_RESOLUTION|>--- conflicted
+++ resolved
@@ -1,10 +1,5 @@
 jsonschema ==4.23.0
-<<<<<<< HEAD
 ops ==2.17.0
-pydantic ==1.10.18
-=======
-ops ==2.16.1
 pydantic ==1.10.19
->>>>>>> fe5e28c3
 requests ==2.32.3
 cosl ==0.0.41